name: GitHub Actions
on:
  pull_request:
    branches:
      - main
  push:
    branches: 
      - main

jobs:
  pytest:
    name: pytest
    runs-on: ${{matrix.os}}
    strategy:
      matrix:
        python-version: [3.6, 3.7, 3.8, 3.9]
        os: [ubuntu-latest, windows-latest, macos-latest]
        include:
          - os: ubuntu-latest
            python-version: 3.7
            test-build: True
          - os: windows-latest
            python-version: 3.7
            test-build: True
      fail-fast: False
    steps:
      - uses: actions/checkout@v2
        with:
          fetch-depth: 0  # makes sure that we also fetch main
      - name: Initialize vendored libs
        run:
          git submodule update --init --recursive
      - name: Set up Python ${{ matrix.python-version }}
        uses: actions/setup-python@v2
        with:
          python-version: ${{ matrix.python-version }}
      - name: Install dependencies
        run: |
          python -W ignore -m pip install --upgrade pip
          python -W ignore -m pip install -r requirements.txt
          python -W ignore -m pip install -r requirements-dev.txt

      - name: Test with pytest
        run: |
<<<<<<< HEAD
          python run_tests.py
=======
          if [[ ${{ github.event_name }} == pull_request ]]; then
            git checkout main
            git checkout ${{ github.event.pull_request.head.sha }}
            python run_tests.py -c
          else
            python run_tests.py
          fi
>>>>>>> c8ead412
          exit_code=$?
          exit ${exit_code}
        env:
          JOB_INDEX: ${{ strategy.job-index }}
          TEST_BUILD: "true"
        shell: bash --noprofile --norc {0}
  test_pre_commit:
    name: test-pre-commit
    runs-on: ${{matrix.os}}
    strategy:
      matrix:
        python-version: [3.7]
        os: [ubuntu-latest]
      fail-fast: False
    steps:
      - uses: actions/checkout@v2
      - name: Initialize vendored libs
        run:
          git submodule update --init --recursive
      - name: Set up Python ${{ matrix.python-version }}
        uses: actions/setup-python@v1
        with:
          python-version: ${{ matrix.python-version }}
      - name: Install dependencies
        run: |
          python -W ignore -m pip install --upgrade pip
          python -W ignore -m pip install -r requirements.txt
          python -W ignore -m pip install -r requirements-dev.txt
      - name: Run pre-commit tests
        run: pre-commit run --all-files<|MERGE_RESOLUTION|>--- conflicted
+++ resolved
@@ -42,9 +42,6 @@
 
       - name: Test with pytest
         run: |
-<<<<<<< HEAD
-          python run_tests.py
-=======
           if [[ ${{ github.event_name }} == pull_request ]]; then
             git checkout main
             git checkout ${{ github.event.pull_request.head.sha }}
@@ -52,7 +49,6 @@
           else
             python run_tests.py
           fi
->>>>>>> c8ead412
           exit_code=$?
           exit ${exit_code}
         env:
